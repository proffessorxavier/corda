--- conflicted
+++ resolved
@@ -73,14 +73,6 @@
         doReturn(5).whenever(it).messageRedeliveryDelaySeconds
         doReturn(5.seconds.toMillis()).whenever(it).additionalNodeInfoPollingFrequencyMsec
         doReturn(null).whenever(it).devModeOptions
-<<<<<<< HEAD
-        doCallRealMethod().whenever(it).certificatesDirectory
-        doCallRealMethod().whenever(it).trustStoreFile
-        doCallRealMethod().whenever(it).sslKeystore
-        doCallRealMethod().whenever(it).nodeKeystore
-        doCallRealMethod().whenever(it).rootCaCertFile
-=======
->>>>>>> d2f66acf
     }
 }
 
